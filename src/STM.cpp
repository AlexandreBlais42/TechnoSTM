#include "STM.h"

STM::STM(const uint8_t deviceAddr, const std::string devicePath,
         std::array<uint8_t, 4> pins, const uint32_t resolutionX, 
         const uint32_t resolutionY, const uint32_t scale)
    : Aiguille(deviceAddr), Plateforme(devicePath), StepMotor(0, pins),
      resolutionX(resolutionX), resolutionY(resolutionY), scale(scale) {
  state = Initialize;
  voltageAiguille = 0;
}

<<<<<<< HEAD
void STM::start(){
  std::cout << "État : " << std::to_string(state) << std::endl << std::endl;
  switch (state){
    case Initialize:
      voltageAiguille = 0;
      image.initialize(resolutionX, resolutionY, "Courant constant", "m");
      StepMotor::goToRelative(-40);
=======
void STM::start() {
  int16_t voltageAiguille = 0;
  while (true) {
    std::cout << "État : " << std::to_string(state) << std::endl << std::endl;
    switch (state) {
    case Initialize:
      StepMotor::setPositionRelative(-40);
>>>>>>> 98fcf14f
      state = Find_sample;
      break;

    case Find_sample:
      Plateforme::setPositionRelative(0, 0, 1);
<<<<<<< HEAD
      if (Plateforme::position.z >= UINT16_MAX / 2){
        state = Lower_motor;
      } else if (Aiguille::readVoltage() >= AIGUILLE_THRESHOLD_VOLTAGE){ 
=======
      if (Plateforme::position.z >= UINT16_MAX / 2) {
        state = Lower_motor;
      } else if (Aiguille::readVoltage() >= AIGUILLE_THRESHOLD_VOLTAGE) {
>>>>>>> 98fcf14f
        state = Mesure_height;
      }
      break;

    case Lower_motor:
      Plateforme::setPositionAbsolute(0, 0, 0);
      delay_ms(2); // Laisser le temps à la plateforme de descendre
<<<<<<< HEAD
      StepMotor::goToRelative(1);
=======
      StepMotor::setPositionRelative(1);
>>>>>>> 98fcf14f
      state = Find_sample;
      break;

    case Mesure_height:
      voltageAiguille = Aiguille::readVoltage();
<<<<<<< HEAD
      if (abs(voltageAiguille - AIGUILLE_CONSTANT_CURRENT_VOLTAGE) < 300){
        state = Save_pixel;
      } else if ( voltageAiguille < AIGUILLE_CONSTANT_CURRENT_VOLTAGE){ // Le matériel est trop loin
        Plateforme::setPositionRelative(0, 0, 1);
      } else {                                                          // Le matériel est trop proche
=======
      if (abs(voltageAiguille - AIGUILLE_CONSTANT_CURRENT_VOLTAGE) < 300) {
        state = Save_pixel;
      } else if (voltageAiguille <
                 AIGUILLE_CONSTANT_CURRENT_VOLTAGE) { // Le matériel est trop
                                                      // loin
        Plateforme::setPositionRelative(0, 0, 1);
      } else { // Le matériel est trop proche
>>>>>>> 98fcf14f
        Plateforme::setPositionRelative(0, 0, -1);
      }
      break;

    case Save_pixel:
<<<<<<< HEAD
      image.setPixel(Plateforme::position.x, Plateforme::position.y, Plateforme::position.z);
      state = Goto_next_coordinate;
=======
      // @todo Code pour savegarder le pixel sur l'image
>>>>>>> 98fcf14f
      break;

    case Goto_next_coordinate:
      // @todo Code pour aller à la prochaine coordonnée
      break;
<<<<<<< HEAD
=======
    }
>>>>>>> 98fcf14f
  }
}

void STM::acquirePixelAtConstantHeight() {}

void STM::acquirePixelAtConstantCurrent() {}

void STM::goToNextPosition() {}

void STM::fixImage() {}

void STM::exportImage(const std::string filename) {}<|MERGE_RESOLUTION|>--- conflicted
+++ resolved
@@ -1,7 +1,7 @@
 #include "STM.h"
 
 STM::STM(const uint8_t deviceAddr, const std::string devicePath,
-         std::array<uint8_t, 4> pins, const uint32_t resolutionX, 
+         std::array<uint8_t, 4> pins, const uint32_t resolutionX,
          const uint32_t resolutionY, const uint32_t scale)
     : Aiguille(deviceAddr), Plateforme(devicePath), StepMotor(0, pins),
       resolutionX(resolutionX), resolutionY(resolutionY), scale(scale) {
@@ -9,15 +9,6 @@
   voltageAiguille = 0;
 }
 
-<<<<<<< HEAD
-void STM::start(){
-  std::cout << "État : " << std::to_string(state) << std::endl << std::endl;
-  switch (state){
-    case Initialize:
-      voltageAiguille = 0;
-      image.initialize(resolutionX, resolutionY, "Courant constant", "m");
-      StepMotor::goToRelative(-40);
-=======
 void STM::start() {
   int16_t voltageAiguille = 0;
   while (true) {
@@ -25,21 +16,14 @@
     switch (state) {
     case Initialize:
       StepMotor::setPositionRelative(-40);
->>>>>>> 98fcf14f
       state = Find_sample;
       break;
 
     case Find_sample:
       Plateforme::setPositionRelative(0, 0, 1);
-<<<<<<< HEAD
-      if (Plateforme::position.z >= UINT16_MAX / 2){
-        state = Lower_motor;
-      } else if (Aiguille::readVoltage() >= AIGUILLE_THRESHOLD_VOLTAGE){ 
-=======
       if (Plateforme::position.z >= UINT16_MAX / 2) {
         state = Lower_motor;
       } else if (Aiguille::readVoltage() >= AIGUILLE_THRESHOLD_VOLTAGE) {
->>>>>>> 98fcf14f
         state = Mesure_height;
       }
       break;
@@ -47,23 +31,12 @@
     case Lower_motor:
       Plateforme::setPositionAbsolute(0, 0, 0);
       delay_ms(2); // Laisser le temps à la plateforme de descendre
-<<<<<<< HEAD
-      StepMotor::goToRelative(1);
-=======
       StepMotor::setPositionRelative(1);
->>>>>>> 98fcf14f
       state = Find_sample;
       break;
 
     case Mesure_height:
       voltageAiguille = Aiguille::readVoltage();
-<<<<<<< HEAD
-      if (abs(voltageAiguille - AIGUILLE_CONSTANT_CURRENT_VOLTAGE) < 300){
-        state = Save_pixel;
-      } else if ( voltageAiguille < AIGUILLE_CONSTANT_CURRENT_VOLTAGE){ // Le matériel est trop loin
-        Plateforme::setPositionRelative(0, 0, 1);
-      } else {                                                          // Le matériel est trop proche
-=======
       if (abs(voltageAiguille - AIGUILLE_CONSTANT_CURRENT_VOLTAGE) < 300) {
         state = Save_pixel;
       } else if (voltageAiguille <
@@ -71,27 +44,20 @@
                                                       // loin
         Plateforme::setPositionRelative(0, 0, 1);
       } else { // Le matériel est trop proche
->>>>>>> 98fcf14f
         Plateforme::setPositionRelative(0, 0, -1);
       }
       break;
 
     case Save_pixel:
-<<<<<<< HEAD
-      image.setPixel(Plateforme::position.x, Plateforme::position.y, Plateforme::position.z);
+      image.setPixel(Plateforme::position.x, Plateforme::position.y,
+                     Plateforme::position.z);
       state = Goto_next_coordinate;
-=======
-      // @todo Code pour savegarder le pixel sur l'image
->>>>>>> 98fcf14f
       break;
 
     case Goto_next_coordinate:
       // @todo Code pour aller à la prochaine coordonnée
       break;
-<<<<<<< HEAD
-=======
     }
->>>>>>> 98fcf14f
   }
 }
 
