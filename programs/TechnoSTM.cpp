#include <cstdint>
#include <iostream>

#include "STM.h"

int main(int argc, char *argv[]) {
<<<<<<< HEAD
  std::array<uint8_t, 4> pins = {25, 8, 7, 3};
  STM microscope(0x48, "/dev/ttyUSB0", pins);
=======
  std::array<uint8_t, 4> pinsStepMotor = {25, 8, 7, 1};
  STM microscope(0x48, "/dev/ttyUSB0", pinsStepMotor);
  microscope.start();
>>>>>>> 50202ae4
}<|MERGE_RESOLUTION|>--- conflicted
+++ resolved
@@ -4,12 +4,7 @@
 #include "STM.h"
 
 int main(int argc, char *argv[]) {
-<<<<<<< HEAD
-  std::array<uint8_t, 4> pins = {25, 8, 7, 3};
-  STM microscope(0x48, "/dev/ttyUSB0", pins);
-=======
   std::array<uint8_t, 4> pinsStepMotor = {25, 8, 7, 1};
   STM microscope(0x48, "/dev/ttyUSB0", pinsStepMotor);
   microscope.start();
->>>>>>> 50202ae4
 }